--- conflicted
+++ resolved
@@ -36,10 +36,7 @@
   image: header,
   expression: 'filters | demodata | pointseries x="project" y="state" size="median(price)" | grid | render',
   render(domNode, config, handlers) {
-<<<<<<< HEAD
-    const { mark, summary, columns, rows, font } = config;
-=======
-    const { mark, summary, columns, rows, palette } = config;
+    const { mark, summary, columns, rows, palette, font } = config;
 
     // This should always return a number between 0 and 1, whether for dimensions or metrics
     function getColor(summary, val) {
@@ -60,8 +57,6 @@
 
       return null;
     }
-
->>>>>>> bfd01a70
 
     const table = (
       <div style={{ height: '100%', overflow: 'auto' }} className="canvas__element--grid">
