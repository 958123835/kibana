--- conflicted
+++ resolved
@@ -23,17 +23,8 @@
 const largeMax = unitsDesc.indexOf('w');    // Multiple units of week or longer converted to days for ES intervals.
 
 import { TimeBuckets } from 'ui/time_buckets';
-<<<<<<< HEAD
-const config = chrome.getUiSettingsClient();
-
-export function IntervalHelperProvider() {
-
-  const calcAuto = timeBucketsCalcAutoIntervalProvider();
-  inherits(MlTimeBuckets, TimeBuckets);
-=======
 
 const config = chrome.getUiSettingsClient();
->>>>>>> a4235a3c
 
 const calcAuto = timeBucketsCalcAutoIntervalProvider();
 inherits(MlTimeBuckets, TimeBuckets);
