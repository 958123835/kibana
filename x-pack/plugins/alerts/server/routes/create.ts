/*
 * Copyright Elasticsearch B.V. and/or licensed to Elasticsearch B.V. under one
 * or more contributor license agreements. Licensed under the Elastic License;
 * you may not use this file except in compliance with the Elastic License.
 */

import { schema, TypeOf } from '@kbn/config-schema';
import {
  IRouter,
  RequestHandlerContext,
  KibanaRequest,
  IKibanaResponse,
  KibanaResponseFactory,
} from 'kibana/server';
import { ILicenseState } from '../lib/license_state';
import { verifyApiAccess } from '../lib/license_api_access';
import { validateDurationSchema } from '../lib';
import { handleDisabledApiKeysError } from './lib/error_handler';
<<<<<<< HEAD
import { Alert, BASE_ALERT_API_PATH } from '../types';
import { AlertTypeDisabledError } from '../lib/errors/alert_type_disabled';
=======
import { Alert, AlertNotifyWhenType, BASE_ALERT_API_PATH, validateNotifyWhenType } from '../types';
>>>>>>> ac189b8c

export const bodySchema = schema.object({
  name: schema.string(),
  alertTypeId: schema.string(),
  enabled: schema.boolean({ defaultValue: true }),
  consumer: schema.string(),
  tags: schema.arrayOf(schema.string(), { defaultValue: [] }),
  throttle: schema.nullable(schema.string({ validate: validateDurationSchema })),
  params: schema.recordOf(schema.string(), schema.any(), { defaultValue: {} }),
  schedule: schema.object({
    interval: schema.string({ validate: validateDurationSchema }),
  }),
  actions: schema.arrayOf(
    schema.object({
      group: schema.string(),
      id: schema.string(),
      actionTypeId: schema.maybe(schema.string()),
      params: schema.recordOf(schema.string(), schema.any(), { defaultValue: {} }),
    }),
    { defaultValue: [] }
  ),
  notifyWhen: schema.nullable(schema.string({ validate: validateNotifyWhenType })),
});

export const createAlertRoute = (router: IRouter, licenseState: ILicenseState) => {
  router.post(
    {
      path: `${BASE_ALERT_API_PATH}/alert`,
      validate: {
        body: bodySchema,
      },
    },
    handleDisabledApiKeysError(
      router.handleLegacyErrors(async function (
        context: RequestHandlerContext,
        req: KibanaRequest<unknown, unknown, TypeOf<typeof bodySchema>>,
        res: KibanaResponseFactory
      ): Promise<IKibanaResponse> {
        verifyApiAccess(licenseState);

        if (!context.alerting) {
          return res.badRequest({ body: 'RouteHandlerContext is not registered for alerting' });
        }
        const alertsClient = context.alerting.getAlertsClient();
        const alert = req.body;
<<<<<<< HEAD
        try {
          const alertRes: Alert = await alertsClient.create({ data: alert });
          return res.ok({
            body: alertRes,
          });
        } catch (e) {
          if (e instanceof AlertTypeDisabledError) {
            return e.sendResponse(res);
          }
          throw e;
        }
=======
        const notifyWhen = alert?.notifyWhen ? (alert.notifyWhen as AlertNotifyWhenType) : null;
        const alertRes: Alert = await alertsClient.create({ data: { ...alert, notifyWhen } });
        return res.ok({
          body: alertRes,
        });
>>>>>>> ac189b8c
      })
    )
  );
};<|MERGE_RESOLUTION|>--- conflicted
+++ resolved
@@ -16,12 +16,8 @@
 import { verifyApiAccess } from '../lib/license_api_access';
 import { validateDurationSchema } from '../lib';
 import { handleDisabledApiKeysError } from './lib/error_handler';
-<<<<<<< HEAD
-import { Alert, BASE_ALERT_API_PATH } from '../types';
+import { Alert, AlertNotifyWhenType, BASE_ALERT_API_PATH, validateNotifyWhenType } from '../types';
 import { AlertTypeDisabledError } from '../lib/errors/alert_type_disabled';
-=======
-import { Alert, AlertNotifyWhenType, BASE_ALERT_API_PATH, validateNotifyWhenType } from '../types';
->>>>>>> ac189b8c
 
 export const bodySchema = schema.object({
   name: schema.string(),
@@ -67,9 +63,9 @@
         }
         const alertsClient = context.alerting.getAlertsClient();
         const alert = req.body;
-<<<<<<< HEAD
+        const notifyWhen = alert?.notifyWhen ? (alert.notifyWhen as AlertNotifyWhenType) : null;
         try {
-          const alertRes: Alert = await alertsClient.create({ data: alert });
+          const alertRes: Alert = await alertsClient.create({ data: { ...alert, notifyWhen } });
           return res.ok({
             body: alertRes,
           });
@@ -79,13 +75,6 @@
           }
           throw e;
         }
-=======
-        const notifyWhen = alert?.notifyWhen ? (alert.notifyWhen as AlertNotifyWhenType) : null;
-        const alertRes: Alert = await alertsClient.create({ data: { ...alert, notifyWhen } });
-        return res.ok({
-          body: alertRes,
-        });
->>>>>>> ac189b8c
       })
     )
   );
