--- conflicted
+++ resolved
@@ -56,7 +56,6 @@
   const [item, savedObject] = await Promise.all([
     Registry.fetchInfo(pkgkey),
     getInstallationObject({ savedObjectsClient, pkgkey }),
-<<<<<<< HEAD
     Registry.getArchiveInfo(pkgkey),
   ] as const);
   // adding `as const` due to regression in TS 3.7.2
@@ -64,12 +63,8 @@
   // and https://github.com/microsoft/TypeScript/pull/33707#issuecomment-550718523
 
   // add properties that aren't (or aren't yet) on Registry response
-  const updated = Object.assign({}, item, {
-=======
-  ]);
   const updated = {
     ...item,
->>>>>>> 435b6b9c
     title: item.title || nameAsTitle(item.name),
     assets: Registry.groupPathsByService(item.assets),
   };
