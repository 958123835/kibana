--- conflicted
+++ resolved
@@ -16,12 +16,8 @@
   EuiContextMenuItem,
 } from '@elastic/eui';
 import { FormattedMessage } from '@kbn/i18n/react';
-<<<<<<< HEAD
 import { ActionType } from '../../../lib/api';
-import { ActionsContext } from '../../../context/app_context';
-=======
 import { ActionsContext } from '../../../context/actions_context';
->>>>>>> 85578a4f
 
 interface Props {
   actionTypesIndex: Record<string, ActionType> | undefined;
