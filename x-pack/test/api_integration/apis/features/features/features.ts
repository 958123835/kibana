/*
 * Copyright Elasticsearch B.V. and/or licensed to Elasticsearch B.V. under one
 * or more contributor license agreements. Licensed under the Elastic License;
 * you may not use this file except in compliance with the Elastic License.
 */

import expect from '@kbn/expect';
import { SecurityService } from '../../../../common/services';
import { Feature } from '../../../../../plugins/features/server';
import { FtrProviderContext } from '../../../ftr_provider_context';

export default function({ getService }: FtrProviderContext) {
  const supertest = getService('supertest');

  const supertestWithoutAuth = getService('supertestWithoutAuth');
  const security: SecurityService = getService('security');

  describe('/api/features', () => {
    describe('with the "global all" privilege', () => {
      it('should return a 200', async () => {
        const username = 'global_all';
        const roleName = 'global_all';
        const password = `${username}-password`;
        try {
          await security.role.create(roleName, {
            elasticsearch: {},
            kibana: [
              {
                base: ['all'],
                spaces: ['*'],
              },
            ],
          });

          await security.user.create(username, {
            password,
            roles: [roleName],
            full_name: 'a kibana user',
          });

          await supertestWithoutAuth
            .get('/api/features')
            .auth(username, password)
            .set('kbn-xsrf', 'foo')
            .expect(200);
        } finally {
          await security.role.delete(roleName);
          await security.user.delete(username);
        }
      });
    });
    describe('without the "global all" privilege', () => {
      it('should return a 404', async () => {
        const username = 'dashboard_all';
        const roleName = 'dashboard_all';
        const password = `${username}-password`;
        try {
          await security.role.create(roleName, {
            elasticsearch: {},
            kibana: [
              {
                feature: {
                  dashboard: ['all'],
                },
                spaces: ['*'],
              },
            ],
          });

          await security.user.create(username, {
            password,
            roles: [roleName],
            full_name: 'a kibana user',
          });

          await supertestWithoutAuth
            .get('/api/features')
            .auth(username, password)
            .set('kbn-xsrf', 'foo')
            .expect(404);
        } finally {
          await security.role.delete(roleName);
          await security.user.delete(username);
        }
      });
    });

    describe('with trial license', () => {
      it('should return a full feature set', async () => {
        const { body } = await supertest
          .get('/api/features')
          .set('kbn-xsrf', 'xxx')
          .expect(200);

        expect(body).to.be.an(Array);

        const featureIds = body.map((b: Feature) => b.id);
        expect(featureIds.sort()).to.eql(
          [
            'discover',
            'visualize',
            'dashboard',
            'dev_tools',
            'advancedSettings',
            'indexPatterns',
            'timelion',
            'graph',
            'monitoring',
            'savedObjectsManagement',
            'ml',
            'apm',
            'canvas',
            'code',
            'infrastructure',
<<<<<<< HEAD
            'integrations_manager',
            'lens',
=======
>>>>>>> 2fb13ce4
            'logs',
            'maps',
            'uptime',
            'siem',
          ].sort()
        );
      });
    });
  });
}<|MERGE_RESOLUTION|>--- conflicted
+++ resolved
@@ -112,11 +112,7 @@
             'canvas',
             'code',
             'infrastructure',
-<<<<<<< HEAD
             'integrations_manager',
-            'lens',
-=======
->>>>>>> 2fb13ce4
             'logs',
             'maps',
             'uptime',
