/*
 * Copyright Elasticsearch B.V. and/or licensed to Elasticsearch B.V. under one
 * or more contributor license agreements. Licensed under the Elastic License;
 * you may not use this file except in compliance with the Elastic License.
 */

/* eslint-disable import/no-default-export */

import { resolve } from 'path';

import {
  SecurityPageProvider,
  MonitoringPageProvider,
  LogstashPageProvider,
  GraphPageProvider,
  GrokDebuggerPageProvider,
  WatcherPageProvider,
  ReportingPageProvider,
  SpaceSelectorPageProvider,
  AccountSettingProvider,
  InfraHomePageProvider,
  InfraLogsPageProvider,
  GisPageProvider,
  StatusPagePageProvider,
  UpgradeAssistantProvider,
  CodeHomePageProvider,
  RollupPageProvider,
  UptimePageProvider,
} from './page_objects';

import {
  MonitoringNoDataProvider,
  MonitoringClusterListProvider,
  MonitoringClusterOverviewProvider,
  MonitoringClusterAlertsProvider,
  MonitoringElasticsearchSummaryStatusProvider,
  MonitoringElasticsearchOverviewProvider,
  MonitoringElasticsearchNodesProvider,
  MonitoringElasticsearchNodeDetailProvider,
  MonitoringElasticsearchIndicesProvider,
  MonitoringElasticsearchIndexDetailProvider,
  MonitoringElasticsearchShardsProvider,
  MonitoringBeatsOverviewProvider,
  MonitoringBeatsListingProvider,
  MonitoringBeatDetailProvider,
  MonitoringBeatsSummaryStatusProvider,
  MonitoringLogstashPipelinesProvider,
  MonitoringLogstashSummaryStatusProvider,
  MonitoringKibanaOverviewProvider,
  MonitoringKibanaInstancesProvider,
  MonitoringKibanaInstanceProvider,
  MonitoringKibanaSummaryStatusProvider,
  PipelineListProvider,
  PipelineEditorProvider,
  RandomProvider,
  AceEditorProvider,
  GrokDebuggerProvider,
  UserMenuProvider,
  UptimeProvider,
<<<<<<< HEAD
=======
  InfraSourceConfigurationFlyoutProvider,
>>>>>>> 852aea02
} from './services';

// the default export of config files must be a config provider
// that returns an object with the projects config values
export default async function ({ readConfigFile }) {
  const kibanaCommonConfig = await readConfigFile(
    require.resolve('../../../test/common/config.js')
  );
  const kibanaFunctionalConfig = await readConfigFile(
    require.resolve('../../../test/functional/config.js')
  );
  const kibanaAPITestsConfig = await readConfigFile(
    require.resolve('../../../test/api_integration/config.js')
  );

  return {
    // list paths to the files that contain your plugins tests
    testFiles: [
      resolve(__dirname, './apps/canvas'),
      resolve(__dirname, './apps/graph'),
      resolve(__dirname, './apps/monitoring'),
      resolve(__dirname, './apps/watcher'),
      resolve(__dirname, './apps/dashboard_mode'),
      resolve(__dirname, './apps/security'),
      resolve(__dirname, './apps/spaces'),
      resolve(__dirname, './apps/logstash'),
      resolve(__dirname, './apps/grok_debugger'),
      resolve(__dirname, './apps/infra'),
      resolve(__dirname, './apps/rollup_job'),
      resolve(__dirname, './apps/maps'),
      resolve(__dirname, './apps/status_page'),
      resolve(__dirname, './apps/upgrade_assistant'),
<<<<<<< HEAD
      resolve(__dirname, './apps/code'),
      resolve(__dirname, './apps/uptime')
=======
      resolve(__dirname, './apps/uptime'),
>>>>>>> 852aea02
    ],

    // define the name and providers for services that should be
    // available to your tests. If you don't specify anything here
    // only the built-in services will be available
    services: {
      ...kibanaFunctionalConfig.get('services'),
      esSupertest: kibanaAPITestsConfig.get('services.esSupertest'),
      monitoringNoData: MonitoringNoDataProvider,
      monitoringClusterList: MonitoringClusterListProvider,
      monitoringClusterOverview: MonitoringClusterOverviewProvider,
      monitoringClusterAlerts: MonitoringClusterAlertsProvider,
      monitoringElasticsearchSummaryStatus: MonitoringElasticsearchSummaryStatusProvider,
      monitoringElasticsearchOverview: MonitoringElasticsearchOverviewProvider,
      monitoringElasticsearchNodes: MonitoringElasticsearchNodesProvider,
      monitoringElasticsearchNodeDetail: MonitoringElasticsearchNodeDetailProvider,
      monitoringElasticsearchIndices: MonitoringElasticsearchIndicesProvider,
      monitoringElasticsearchIndexDetail: MonitoringElasticsearchIndexDetailProvider,
      monitoringElasticsearchShards: MonitoringElasticsearchShardsProvider,
      monitoringBeatsOverview: MonitoringBeatsOverviewProvider,
      monitoringBeatsListing: MonitoringBeatsListingProvider,
      monitoringBeatDetail: MonitoringBeatDetailProvider,
      monitoringBeatsSummaryStatus: MonitoringBeatsSummaryStatusProvider,
      monitoringLogstashPipelines: MonitoringLogstashPipelinesProvider,
      monitoringLogstashSummaryStatus: MonitoringLogstashSummaryStatusProvider,
      monitoringKibanaOverview: MonitoringKibanaOverviewProvider,
      monitoringKibanaInstances: MonitoringKibanaInstancesProvider,
      monitoringKibanaInstance: MonitoringKibanaInstanceProvider,
      monitoringKibanaSummaryStatus: MonitoringKibanaSummaryStatusProvider,
      pipelineList: PipelineListProvider,
      pipelineEditor: PipelineEditorProvider,
      random: RandomProvider,
      aceEditor: AceEditorProvider,
      grokDebugger: GrokDebuggerProvider,
      userMenu: UserMenuProvider,
      uptime: UptimeProvider,
      rollup: RollupPageProvider,
      infraSourceConfigurationFlyout: InfraSourceConfigurationFlyoutProvider,
    },

    // just like services, PageObjects are defined as a map of
    // names to Providers. Merge in Kibana's or pick specific ones
    pageObjects: {
      ...kibanaFunctionalConfig.get('pageObjects'),
      security: SecurityPageProvider,
      accountSetting: AccountSettingProvider,
      monitoring: MonitoringPageProvider,
      logstash: LogstashPageProvider,
      graph: GraphPageProvider,
      grokDebugger: GrokDebuggerPageProvider,
      watcher: WatcherPageProvider,
      reporting: ReportingPageProvider,
      spaceSelector: SpaceSelectorPageProvider,
      infraHome: InfraHomePageProvider,
      infraLogs: InfraLogsPageProvider,
      maps: GisPageProvider,
      statusPage: StatusPagePageProvider,
      upgradeAssistant: UpgradeAssistantProvider,
      code: CodeHomePageProvider,
      uptime: UptimePageProvider,
      rollup: RollupPageProvider,
    },

    servers: kibanaFunctionalConfig.get('servers'),

    esTestCluster: {
      license: 'trial',
      from: 'snapshot',
      serverArgs: ['xpack.license.self_generated.type=trial', 'xpack.security.enabled=true'],
    },

    kbnTestServer: {
      ...kibanaCommonConfig.get('kbnTestServer'),
      serverArgs: [
        ...kibanaCommonConfig.get('kbnTestServer.serverArgs'),
        '--status.allowAnonymous=true',
        '--server.uuid=5b2de169-2785-441b-ae8c-186a1936b17d',
        '--xpack.xpack_main.telemetry.enabled=false',
        '--xpack.maps.showMapsInspectorAdapter=true',
        '--xpack.security.encryptionKey="wuGNaIhoMpk5sO4UBxgr3NyW1sFcLgIf"', // server restarts should not invalidate active sessions
        '--xpack.code.codeNode="true"',
      ],
    },
    uiSettings: {
      defaults: {
        'accessibility:disableAnimations': true,
      },
    },
    // the apps section defines the urls that
    // `PageObjects.common.navigateTo(appKey)` will use.
    // Merge urls for your plugin with the urls defined in
    // Kibana's config in order to use this helper
    apps: {
      ...kibanaFunctionalConfig.get('apps'),
      login: {
        pathname: '/login',
      },
      monitoring: {
        pathname: '/app/monitoring',
      },
      logstashPipelines: {
        pathname: '/app/kibana',
        hash: '/management/logstash/pipelines',
      },
      maps: {
        pathname: '/app/maps',
      },
      graph: {
        pathname: '/app/graph',
      },
      grokDebugger: {
        pathname: '/app/kibana',
        hash: '/dev_tools/grokdebugger',
      },
      spaceSelector: {
        pathname: '/',
      },
      infraOps: {
        pathname: '/app/infra',
      },
      infraLogs: {
        pathname: '/app/infra',
        hash: '/logs',
      },
      canvas: {
        pathname: '/app/canvas',
        hash: '/',
      },
      code: {
        pathname: '/app/code',
        hash: '/admin',
      },
      codeSearch: {
        pathname: '/app/code',
        hash: '/search',
      },
      uptime: {
        pathname: '/app/uptime',
      },
      rollupJob: {
        pathname: '/app/kibana',
        hash: '/management/elasticsearch/rollup_jobs/',
      },
    },

    // choose where esArchiver should load archives from
    esArchiver: {
      directory: resolve(__dirname, 'es_archives'),
    },

    // choose where screenshots should be saved
    screenshots: {
      directory: resolve(__dirname, 'screenshots'),
    },

    junit: {
      reportName: 'X-Pack Functional Tests',
    },
  };
}<|MERGE_RESOLUTION|>--- conflicted
+++ resolved
@@ -57,10 +57,7 @@
   GrokDebuggerProvider,
   UserMenuProvider,
   UptimeProvider,
-<<<<<<< HEAD
-=======
   InfraSourceConfigurationFlyoutProvider,
->>>>>>> 852aea02
 } from './services';
 
 // the default export of config files must be a config provider
@@ -93,12 +90,8 @@
       resolve(__dirname, './apps/maps'),
       resolve(__dirname, './apps/status_page'),
       resolve(__dirname, './apps/upgrade_assistant'),
-<<<<<<< HEAD
       resolve(__dirname, './apps/code'),
-      resolve(__dirname, './apps/uptime')
-=======
       resolve(__dirname, './apps/uptime'),
->>>>>>> 852aea02
     ],
 
     // define the name and providers for services that should be
