--- conflicted
+++ resolved
@@ -115,25 +115,8 @@
 
     async forceLogout(isSaml) {
       log.debug('SecurityPage.forceLogout');
-<<<<<<< HEAD
-=======
-      const bySelector = find.existsByDisplayedByCssSelector.bind(find);
-      const fiveXLonger = config.get('timeouts.waitFor') * 5;
-      // if (await find.existsByDisplayedByCssSelector('.login-form', 100)) {
-      //   log.debug('Already on the login page, not forcing anything');
-      //   return;
-      // }
-
->>>>>>> 60cda534
-      log.debug('### Redirecting to /logout to force the logout');
       const url = PageObjects.common.getHostPort() + '/logout';
       await browser.get(url);
-      log.debug('### Waiting on the login form to appear');
-      await retry.waitForWithTimeout(
-        'regular or saml login form',
-        fiveXLonger,
-        async () => await bySelector(isSaml ? 'form.auth0-lock-widget' : '.login-form')
-      );
       log.debug('Waiting on the login form to appear');
       await this.waitForLoginForm(isSaml);
     }
