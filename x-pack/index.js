/*
 * Copyright Elasticsearch B.V. and/or licensed to Elasticsearch B.V. under one
 * or more contributor license agreements. Licensed under the Elastic License;
 * you may not use this file except in compliance with the Elastic License.
 */

import { xpackMain } from './legacy/plugins/xpack_main';
import { graph } from './legacy/plugins/graph';
import { monitoring } from './legacy/plugins/monitoring';
import { reporting } from './legacy/plugins/reporting';
import { security } from './legacy/plugins/security';
import { searchprofiler } from './legacy/plugins/searchprofiler';
import { ml } from './legacy/plugins/ml';
import { tilemap } from './legacy/plugins/tilemap';
import { watcher } from './legacy/plugins/watcher';
import { grokdebugger } from './legacy/plugins/grokdebugger';
import { dashboardMode } from './legacy/plugins/dashboard_mode';
import { logstash } from './legacy/plugins/logstash';
import { beats } from './legacy/plugins/beats_management';
import { apm } from './legacy/plugins/apm';
import { code } from './legacy/plugins/code';
import { maps } from './legacy/plugins/maps';
import { licenseManagement } from './legacy/plugins/license_management';
import { cloud } from './legacy/plugins/cloud';
import { indexManagement } from './legacy/plugins/index_management';
import { indexLifecycleManagement } from './legacy/plugins/index_lifecycle_management';
import { consoleExtensions } from './legacy/plugins/console_extensions';
import { spaces } from './legacy/plugins/spaces';
import { kueryAutocomplete } from './legacy/plugins/kuery_autocomplete';
import { canvas } from './legacy/plugins/canvas';
import { infra } from './legacy/plugins/infra';
import { taskManager } from './legacy/plugins/task_manager';
import { rollup } from './legacy/plugins/rollup';
import { siem } from './legacy/plugins/siem';
import { remoteClusters } from './legacy/plugins/remote_clusters';
import { crossClusterReplication } from './legacy/plugins/cross_cluster_replication';
import { upgradeAssistant } from './legacy/plugins/upgrade_assistant';
import { uptime } from './legacy/plugins/uptime';
import { ossTelemetry } from './legacy/plugins/oss_telemetry';
import { fileUpload } from './legacy/plugins/file_upload';
import { telemetry } from './legacy/plugins/telemetry';
import { encryptedSavedObjects } from './legacy/plugins/encrypted_saved_objects';
import { snapshotRestore } from './legacy/plugins/snapshot_restore';
import { actions } from './legacy/plugins/actions';
import { alerting } from './legacy/plugins/alerting';
<<<<<<< HEAD
import { integrationsManager } from './legacy/plugins/integrations_manager';
=======
import { advancedUiActions } from './legacy/plugins/advanced_ui_actions';
>>>>>>> f4b0a9c9

module.exports = function (kibana) {
  return [
    xpackMain(kibana),
    telemetry(kibana),
    graph(kibana),
    monitoring(kibana),
    reporting(kibana),
    spaces(kibana),
    security(kibana),
    searchprofiler(kibana),
    ml(kibana),
    tilemap(kibana),
    watcher(kibana),
    grokdebugger(kibana),
    dashboardMode(kibana),
    logstash(kibana),
    beats(kibana),
    apm(kibana),
    code(kibana),
    maps(kibana),
    canvas(kibana),
    licenseManagement(kibana),
    cloud(kibana),
    indexManagement(kibana),
    consoleExtensions(kibana),
    indexLifecycleManagement(kibana),
    kueryAutocomplete(kibana),
    infra(kibana),
    taskManager(kibana),
    rollup(kibana),
    siem(kibana),
    remoteClusters(kibana),
    crossClusterReplication(kibana),
    upgradeAssistant(kibana),
    uptime(kibana),
    ossTelemetry(kibana),
    fileUpload(kibana),
    encryptedSavedObjects(kibana),
    snapshotRestore(kibana),
    actions(kibana),
    alerting(kibana),
<<<<<<< HEAD
    integrationsManager(kibana),
=======
    advancedUiActions(kibana),
>>>>>>> f4b0a9c9
  ];
};<|MERGE_RESOLUTION|>--- conflicted
+++ resolved
@@ -43,11 +43,8 @@
 import { snapshotRestore } from './legacy/plugins/snapshot_restore';
 import { actions } from './legacy/plugins/actions';
 import { alerting } from './legacy/plugins/alerting';
-<<<<<<< HEAD
 import { integrationsManager } from './legacy/plugins/integrations_manager';
-=======
 import { advancedUiActions } from './legacy/plugins/advanced_ui_actions';
->>>>>>> f4b0a9c9
 
 module.exports = function (kibana) {
   return [
@@ -90,10 +87,7 @@
     snapshotRestore(kibana),
     actions(kibana),
     alerting(kibana),
-<<<<<<< HEAD
     integrationsManager(kibana),
-=======
     advancedUiActions(kibana),
->>>>>>> f4b0a9c9
   ];
 };