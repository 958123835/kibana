--- conflicted
+++ resolved
@@ -244,8 +244,6 @@
           });
         });
       });
-<<<<<<< HEAD
-=======
 
       describe('dataToHeatArray method', function () {
         it('should return an array', function () {
@@ -381,7 +379,6 @@
         });
       });
 
->>>>>>> 2bf8b0e9
     });
 
   });
