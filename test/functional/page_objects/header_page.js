--- conflicted
+++ resolved
@@ -67,7 +67,7 @@
         await PageObjects.common.sleep(1000);
         log.debug('### --Select time span : ' + timespan);
         await this.clickTimespan(timespan);
-        await this.awaitGlobalLoadingIndicatorHidden();
+        await this.getSpinnerDone();
       }
     }
 
@@ -83,15 +83,10 @@
       await PageObjects.common.sleep(52);
       await testSubjects.click('superDatePickerRelativeDateInputUnitSelector');
       await PageObjects.common.sleep(53);
-<<<<<<< HEAD
       await find.clickByCssSelector(
         `select[data-test-subj="superDatePickerRelativeDateInputUnitSelector"] option[value="${unit}"]`
       );
-      await testSubjects.click('superDatePickerstartDatePopoverButton').click();
-=======
-      await find.clickByCssSelector(`select[data-test-subj="superDatePickerRelativeDateInputUnitSelector"] option[value="${unit}"]`);
       await testSubjects.click('superDatePickerstartDatePopoverButton');
->>>>>>> d59cb9bd
     }
 
     async getToastMessage() {
@@ -191,8 +186,8 @@
       await this.awaitGlobalLoadingIndicatorHidden();
     }
 
-    async clickStackManagement() {
-      await appsMenu.clickLink('Stack Management');
+    async clickManagement() {
+      await appsMenu.clickLink('Management');
       await this.awaitGlobalLoadingIndicatorHidden();
     }
 
