--- conflicted
+++ resolved
@@ -110,13 +110,8 @@
 
     if (canCluster && opts.dev && !isWorker) {
       // stop processing the action and handoff to cluster manager
-<<<<<<< HEAD
-      let ClusterManager = require('../cluster/ClusterManager');
+      let ClusterManager = require('../cluster/cluster_manager');
       new ClusterManager(opts, settings);
-=======
-      let ClusterManager = require('../cluster/cluster_manager');
-      new ClusterManager(opts);
->>>>>>> 5fa8118a
       return;
     }
 
