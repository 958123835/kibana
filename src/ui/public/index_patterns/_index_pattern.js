import _ from 'lodash';
import errors from 'ui/errors';
import angular from 'angular';
import getComputedFields from 'ui/index_patterns/_get_computed_fields';
import formatHit from 'ui/index_patterns/_format_hit';
import RegistryFieldFormatsProvider from 'ui/registry/field_formats';
import IndexPatternsGetIdsProvider from 'ui/index_patterns/_get_ids';
import IndexPatternsMapperProvider from 'ui/index_patterns/_mapper';
import IndexPatternsIntervalsProvider from 'ui/index_patterns/_intervals';
import CourierDataSourceDocSourceProvider from 'ui/courier/data_source/doc_source';
import UtilsMappingSetupProvider from 'ui/utils/mapping_setup';
import IndexPatternsFieldListProvider from 'ui/index_patterns/_field_list';
import IndexPatternsFlattenHitProvider from 'ui/index_patterns/_flatten_hit';
import IndexPatternsCalculateIndicesProvider from 'ui/index_patterns/_calculate_indices';
import IndexPatternsPatternCacheProvider from 'ui/index_patterns/_pattern_cache';
export default function IndexPatternFactory(Private, timefilter, Notifier, config, kbnIndex, Promise, $rootScope, safeConfirm) {

  var fieldformats = Private(RegistryFieldFormatsProvider);
  var getIds = Private(IndexPatternsGetIdsProvider);
  var mapper = Private(IndexPatternsMapperProvider);
  var intervals = Private(IndexPatternsIntervalsProvider);
  var DocSource = Private(CourierDataSourceDocSourceProvider);
  var mappingSetup = Private(UtilsMappingSetupProvider);
  var FieldList = Private(IndexPatternsFieldListProvider);

  var flattenHit = Private(IndexPatternsFlattenHitProvider);
  var calculateIndices = Private(IndexPatternsCalculateIndicesProvider);
  var patternCache = Private(IndexPatternsPatternCacheProvider);

  var type = 'index-pattern';

  var notify = new Notifier();

  var mapping = mappingSetup.expandShorthand({
    title: 'string',
    timeFieldName: 'string',
    notExpandable: 'boolean',
    intervalName: 'string',
    fields: 'json',
    fieldFormatMap: {
      type: 'string',
      _serialize: function (map) {
        if (map == null) return;

        var count = 0;
        var serialized = _.transform(map, function (flat, format, field) {
          if (!format) return;
          count++;
          flat[field] = format;
        });

        if (count) return angular.toJson(serialized);
      },
      _deserialize: function (map) {
        if (map == null) return {};
        return _.mapValues(angular.fromJson(map), function (mapping) {
          var FieldFormat = fieldformats.byId[mapping.id];
          return FieldFormat && new FieldFormat(mapping.params);
        });
      }
    }
  });

  function IndexPattern(id) {
    var self = this;

    setId(id);

    var docSource = new DocSource();

    self.init = function () {
      // tell the docSource where to find the doc
      docSource
      .index(kbnIndex)
      .type(type)
      .id(self.id);

      // listen for config changes and update field list
      $rootScope.$on('change:config', function () {
        initFields();
      });

      return mappingSetup.isDefined(type)
      .then(function (defined) {
        // create mapping for this type if one does not exist
        if (defined) return true;
        return mappingSetup.setup(type, mapping);
      })
      .then(function () {
        // If there is no id, then there is no document to fetch from elasticsearch
        if (!self.id) return;

        // fetch the object from ES
        return docSource.fetch()
        .then(function applyESResp(resp) {
          if (!resp.found) throw new errors.SavedObjectNotFound(type, self.id);

          // deserialize any json fields
          _.forOwn(mapping, function ittr(fieldMapping, name) {
            if (fieldMapping._deserialize) {
              resp._source[name] = fieldMapping._deserialize(resp._source[name], resp, name, fieldMapping);
            }
          });

          // Give obj all of the values in _source
          _.assign(self, resp._source);

          self._indexFields();

          // Any time obj is updated, re-call applyESResp
          docSource.onUpdate().then(applyESResp, notify.fatal);
        });
      })
      .then(function () {
        // return our obj as the result of init()
        return self;
      });
    };

    function initFields(fields) {
      self.fields = new FieldList(self, fields || self.fields || []);
    }

    self._indexFields = function () {
      if (self.id) {
        if (!self.fields) {
          return self.refreshFields();
        } else {
          initFields();
        }
      }
    };

    self.addScriptedField = function (name, script, type, lang) {
      type = type || 'string';

      var scriptFields = _.pluck(self.getScriptedFields(), 'name');

      if (_.contains(scriptFields, name)) {
        throw new errors.DuplicateField(name);
      }

      self.fields.push({
        name: name,
        script: script,
        type: type,
        scripted: true,
        lang: lang
      });

      self.save();
    };

    self.removeScriptedField = function (name) {
      var fieldIndex = _.findIndex(self.fields, {
        name: name,
        scripted: true
      });

      self.fields.splice(fieldIndex, 1);

      self.save();
    };

    self.popularizeField = function (fieldName, unit) {
      if (unit == null) unit = 1;

      var field = _.get(self, ['fields', 'byName', fieldName]);
      if (!field) return;

      var count = Math.max((field.count || 0) + unit, 0);
      if (field.count !== count) {
        field.count = count;
        self.save();
      }
    };

    self.getNonScriptedFields = function () {
      return _.where(self.fields, { scripted: false });
    };

    self.getScriptedFields = function () {
      return _.where(self.fields, { scripted: true });
    };

    self.getInterval = function () {
      return this.intervalName && _.find(intervals, { name: this.intervalName });
    };

    self.toIndexList = function (start, stop, sortDirection) {
      return self
      .toDetailedIndexList(start, stop, sortDirection)
      .then(function (detailedIndices) {
        if (!_.isArray(detailedIndices)) {
          return detailedIndices.index;
        }

        return _.pluck(detailedIndices, 'index');
      });
    };

    self.toDetailedIndexList = Promise.method(function (start, stop, sortDirection) {
      var interval = self.getInterval();

      if (interval) {
        return intervals.toIndexList(self.id, interval, start, stop, sortDirection);
      }

      if (self.isWildcard() && self.hasTimeField() && self.canExpandIndices()) {
        return calculateIndices(self.id, self.timeFieldName, start, stop, sortDirection);
      }

      return {
        index: self.id,
        min: -Infinity,
        max: Infinity,
      };
    });

    self.canExpandIndices = function () {
      return !this.notExpandable;
    };

    self.hasTimeField = function () {
      return !!(this.timeFieldName && this.fields.byName[this.timeFieldName]);
    };

    self.isWildcard = function () {
      return _.includes(this.id, '*');
    };

    self.prepBody = function () {
      var body = {};

      // serialize json fields
      _.forOwn(mapping, function (fieldMapping, fieldName) {
        if (self[fieldName] != null) {
          body[fieldName] = (fieldMapping._serialize)
            ? fieldMapping._serialize(self[fieldName])
            : self[fieldName];
        }
      });

      // ensure that the docSource has the current self.id
      docSource.id(self.id);

      // clear the indexPattern list cache
      getIds.clearCache();
      return body;
    };

    function setId(id) {
      return self.id = id;
    }

    self.create = function () {
      var body = self.prepBody();
      return docSource.doCreate(body)
      .then(setId)
      .catch(function (err) {
        if (_.get(err, 'origError.status') === 409) {
          var confirmMessage = 'Are you sure you want to overwrite this?';

          return safeConfirm(confirmMessage).then(
            function () {
              return Promise.try(function () {
                const cached = patternCache.get(self.id);
                if (cached) {
                  return cached.then(pattern => pattern.destroy());
                }
              })
              .then(() => docSource.doIndex(body))
              .then(setId);
            },
            _.constant(false) // if the user doesn't overwrite, resolve with false
          );
        }
        return Promise.resolve(false);
      });
    };

    self.save = function () {
      var body = self.prepBody();
      return docSource.doIndex(body).then(setId);
    };

    self.refreshFields = function () {
      return mapper.clearCache(self)
      .then(self._fetchFields)
      .then(self.save);
    };

    self._fetchFields = function () {
      return mapper.getFieldsForIndexPattern(self, true)
      .then(function (fields) {
        // append existing scripted fields
        fields = fields.concat(self.getScriptedFields());

        // initialize self.field with this field list
        initFields(fields);
      });
    };

    self.toJSON = function () {
      return self.id;
    };

    self.toString = function () {
      return '' + self.toJSON();
    };

<<<<<<< HEAD
    IndexPattern.prototype.routes = {
      edit: '/settings/indices/edit/{{id}}',
      addField: '/settings/indices/edit/{{id}}/create-field',
      indexedFields: '/settings/indices/edit/{{id}}?_a=(tab:indexedFields)',
      scriptedFields: '/settings/indices/edit/{{id}}?_a=(tab:scriptedFields)'
=======
    self.destroy = function () {
      patternCache.clear(self.id);
      docSource.destroy();
>>>>>>> 072c8b5b
    };

    self.metaFields = config.get('metaFields');
    self.getComputedFields = getComputedFields.bind(self);

    self.flattenHit = flattenHit(self);
    self.formatHit = formatHit(self, fieldformats.getDefaultInstance('string'));
    self.formatField = self.formatHit.formatField;
  }

  IndexPattern.prototype.routes = {
    edit: '/settings/indices/{{id}}',
    addField: '/settings/indices/{{id}}/create-field',
    indexedFields: '/settings/indices/{{id}}?_a=(tab:indexedFields)',
    scriptedFields: '/settings/indices/{{id}}?_a=(tab:scriptedFields)'
  };

  return IndexPattern;
};<|MERGE_RESOLUTION|>--- conflicted
+++ resolved
@@ -309,33 +309,25 @@
       return '' + self.toJSON();
     };
 
-<<<<<<< HEAD
+    self.destroy = function () {
+      patternCache.clear(self.id);
+      docSource.destroy();
+    };
+
+    self.metaFields = config.get('metaFields');
+    self.getComputedFields = getComputedFields.bind(self);
+
+    self.flattenHit = flattenHit(self);
+    self.formatHit = formatHit(self, fieldformats.getDefaultInstance('string'));
+    self.formatField = self.formatHit.formatField;
+  }
+
     IndexPattern.prototype.routes = {
       edit: '/settings/indices/edit/{{id}}',
       addField: '/settings/indices/edit/{{id}}/create-field',
       indexedFields: '/settings/indices/edit/{{id}}?_a=(tab:indexedFields)',
       scriptedFields: '/settings/indices/edit/{{id}}?_a=(tab:scriptedFields)'
-=======
-    self.destroy = function () {
-      patternCache.clear(self.id);
-      docSource.destroy();
->>>>>>> 072c8b5b
-    };
-
-    self.metaFields = config.get('metaFields');
-    self.getComputedFields = getComputedFields.bind(self);
-
-    self.flattenHit = flattenHit(self);
-    self.formatHit = formatHit(self, fieldformats.getDefaultInstance('string'));
-    self.formatField = self.formatHit.formatField;
-  }
-
-  IndexPattern.prototype.routes = {
-    edit: '/settings/indices/{{id}}',
-    addField: '/settings/indices/{{id}}/create-field',
-    indexedFields: '/settings/indices/{{id}}?_a=(tab:indexedFields)',
-    scriptedFields: '/settings/indices/{{id}}?_a=(tab:scriptedFields)'
-  };
+    };
 
   return IndexPattern;
 };