<div ng-controller="discover" class="app-container">
  <navbar name="discover-options">
    <div class="discover-info">
      <span ng-show="opts.savedSearch.id" class="discover-info-title">
        <span ng-bind="::opts.savedSearch.title"></span>
        <i aria-label="Reload Saved Search" tooltip="Reload Saved Search" ng-click="resetQuery();" class="fa fa-undo small"></i>
      </span>

      <strong class="discover-info-hits">{{(hits || 0) | number:0}}</strong>
      <ng-pluralize count="hits" when="{'1':'hit', 'other':'hits'}"></ng-pluralize>
    </div>
    <div class="discover-actions button-group" role="toolbar">
      <button
        ng-click="newQuery()"
        aria-label="New Search">
        <span>New</span>
      </button>
      <button
        ng-click="configTemplate.toggle('save');"
        ng-class="{active: configTemplate.is('save')}"
        aria-haspopup="false"
        aria-expanded="{{ configTemplate.is('save') }}"
        aria-label="Save Search">
        <span>Save</span>
      </button>
      <button
        aria-haspopup="false"
        aria-expanded="{{ configTemplate.is('load') }}"
        ng-click="configTemplate.toggle('load');"
        ng-class="{active: configTemplate.is('load')}"
        aria-label="Load Saved Search">
        <span>Open</span>
      </button>
      <button
        aria-label="Share Search"
        aria-haspopup="false"
        aria-expanded="{{ configTemplate.is('share') }}"
        ng-class="{active: configTemplate.is('share')}"
        ng-click="configTemplate.toggle('share');">
        <span>Share</span>
      </button>
<<<<<<< HEAD
    </div>
  </navbar>
  <config config-template="configTemplate" config-object="opts" config-close="configClose"></config>
=======
    <div class="chrome-actions" kbn-chrome-append-nav-controls></div>
    </div>
  </navbar>
  <config
    config-template="configTemplate"
    config-object="opts"
    config-close="configClose"
  ></config>
>>>>>>> 958dabf9
  <navbar name="discover-search">
    <form role="form" class="fill inline-form" ng-submit="fetch()" name="discoverSearch">
      <div class="typeahead" kbn-typeahead="discover">
        <div class="input-group"
          ng-class="discoverSearch.$invalid ? 'has-error' : ''">
          <input
            parse-query
            input-focus
            kbn-typeahead-input
            ng-model="state.query"
            placeholder="Search..."
            aria-label="Search input"
            type="text"
            class="form-control">
          <button type="submit"
            ng-disabled="discoverSearch.$invalid"
            aria-label="Search">
            <span aria-hidden="true" class="fa fa-search"></span></button>
        </div>
        <kbn-typeahead-items></kbn-typeahead-items>
      </div>
    </form>
    <div class="button-group" role="toolbar"></div>
  </navbar>


  <div class="container-fluid" role="main">
    <div class="row">
      <filter-bar state="state"></filter-bar>
    </div>
    <div class="row">
      <div class="col-md-2 sidebar-container collapsible-sidebar">
        <disc-field-chooser
          columns="state.columns"
          refresh="refreshFieldList"
          hits="rows"
          field-counts="fieldCounts"
          filter="filterQuery"
          index-pattern="searchSource.get('index')"
          index-pattern-list="opts.indexPatternList"
          state="state">
        </disc-field-chooser>
      </div>

      <div class="discover-wrapper col-md-10">
        <div class="discover-content">
          <!-- no results -->
          <div ng-show="resultState === 'none'">
              <div class="col-md-10 col-md-offset-1">

                <h1>No results found <i aria-hidden="true" class="fa fa-meh-o"></i></h1>

                <p>
                  Unfortunately I could not find any results matching your search. I tried really hard. I looked all over the place and frankly, I just couldn't find anything good. Help me, help you. Here are some ideas:
                </p>

                <div class="shard-failures" ng-show="failures">
                  <h3>Shard Failures</h3>
                  <p>The following shard failures ocurred:</p>
                  <ul>
                    <li ng-repeat="failure in failures | limitTo: failuresShown"><strong>Index:</strong> {{failure.index}} <strong>Shard:</strong> {{failure.shard}} <strong>Reason:</strong> {{failure.reason}} </li>
                  </ul>
                  <a ng-click="showAllFailures()" ng-if="failures.length > failuresShown" title="Show More">Show More</a>
                  <a ng-click="showLessFailures()" ng-if="failures.length === failuresShown && failures.length > 5" title="Show Less">Show Less</a>
                </div>

                <div ng-show="opts.timefield">
                  <p>
                    <h3>Expand your time range</h3>
                    <p>I see you are looking at an index with a date field. It is possible your query does not match anything in the current time range, or that there is no data at all in the currently selected time range. Click the button below to open the time picker. For future reference you can open the time picker by clicking the <a class="btn btn-xs navbtn" ng-click="toggleTimepicker(); toggledTimepicker = !toggledTimepicker" aria-expanded="{{toggledTimepicker}}" aria-label="time picker">time picker <i aria-hidden="true" class="fa fa-clock-o"></i></a> in the top right corner of your screen.
                  </p>
                </div>

                <h3>Refine your query</h3>
                <p>
                  The search bar at the top uses Elasticsearch's support for Lucene <a href="http://www.elastic.co/guide/en/elasticsearch/reference/current/query-dsl-query-string-query.html#query-string-syntax" target="_blank">Query String syntax</a>. Let's say we're searching web server logs that have been parsed into a few fields.
                </p>

                <p>
                  <h4>Examples:</h4>
                  Find requests that contain the number 200, in any field:
                  <pre>200</pre>

                  Or we can search in a specific field. Find 200 in the status field:
                  <pre>status:200</pre>

                  Find all status codes between 400-499:
                  <pre>status:[400 TO 499]</pre>

                  Find status codes 400-499 with the extension php:
                  <pre>status:[400 TO 499] AND extension:PHP</pre>

                  Or HTML
                  <pre>status:[400 TO 499] AND (extension:php OR extension:html)</pre>
                </p>

              </div>
          </div>

          <!-- loading -->
          <div ng-show="resultState === 'loading'">
            <div class="discover-overlay">
              <h2>Searching</h2>
              <div class="spinner large"></div>
              <div ng-show="fetchStatus">{{fetchStatus.complete}}/{{fetchStatus.total}}</div>
            </div>
          </div>

          <!-- result -->
          <div class="results" ng-show="resultState === 'ready'">
            <div class="discover-timechart" ng-if="opts.timefield">
              <header>
                <center class="small">
                  <span tooltip="To change the time, click the clock icon in the navigation bar">{{timeRange.from | moment}} - {{timeRange.to | moment}}</span>

                  &mdash;

                  <span class="results-interval" ng-hide="showInterval">
                    <a
                      ng-click="toggleInterval()">
                      {{ intervalName }}
                    </a>
                  </span>

                  <span ng-show="showInterval" class="results-interval form-inline">
                    <select
                      class="form-control"
                      ng-model="state.interval"
                      ng-options="interval.val as interval.display for interval in intervalOptions | filter: intervalEnabled"
                      >
                    </select>
                  </span>
                </center>

              </header>

              <visualize
                 ng-if="vis && rows.length != 0"
                 vis="vis"
                 ui-state="uiState"
                 es-resp="mergedEsResp"
                 search-source="searchSource">
               </visualize>
            </div>

            <div class="discover-table" fixed-scroll>
              <doc-table
                hits="rows"
                index-pattern="indexPattern"
                sorting="state.sort"
                columns="state.columns"
                infinite-scroll="true"
                filter="filterQuery">
              </doc-table>

              <div ng-if="rows.length == opts.sampleSize" class="discover-table-footer">
                <center>
                  These are the first {{opts.sampleSize}} documents matching
                  your search, refine your search to see others.
                  <a ng-click="toTop()" title="Back to top">Back to top.</a>
                </center>
              </div>
            </div>
          </div>
        </div>
      </div>
    </div>
  </div>
</div><|MERGE_RESOLUTION|>--- conflicted
+++ resolved
@@ -39,11 +39,6 @@
         ng-click="configTemplate.toggle('share');">
         <span>Share</span>
       </button>
-<<<<<<< HEAD
-    </div>
-  </navbar>
-  <config config-template="configTemplate" config-object="opts" config-close="configClose"></config>
-=======
     <div class="chrome-actions" kbn-chrome-append-nav-controls></div>
     </div>
   </navbar>
@@ -52,7 +47,6 @@
     config-object="opts"
     config-close="configClose"
   ></config>
->>>>>>> 958dabf9
   <navbar name="discover-search">
     <form role="form" class="fill inline-form" ng-submit="fetch()" name="discoverSearch">
       <div class="typeahead" kbn-typeahead="discover">
