// Shorts dot notated strings
// eg: foo.bar.baz becomes f.b.baz
// 'foo.bar.baz'.replace(/(.+?\.)/g,function(v) {return v[0]+'.';});
define(function (require) {
  var _ = require('lodash');

  require('modules')
    .get('kibana')
<<<<<<< HEAD
    .filter('shortDots', function (config, $rootScope) {
      var filter;

      function updateFilter() {
        filter = config.get('shortDots:enable') ? _.shortenDottedString : _.identity;
      }

      updateFilter();
      $rootScope.$on('change:config.shortDots:enable', updateFilter);
      $rootScope.$on('init:config', updateFilter);

      return function (str) {
        return filter(str);
      };
=======
    .filter('shortDots', function (Private) {
      return Private(shortDotsFilterProvider);
>>>>>>> 424309cd
    });

  function shortDotsFilterProvider(config) {
    return function (str) {
      if (!_.isString(str) || config.get('shortDots:enable') !== true) {
        return str;
      }
      return str.replace(/(.+?\.)/g, function (v) { return v[0] + '.'; });
    };
  }

  return shortDotsFilterProvider;
});<|MERGE_RESOLUTION|>--- conflicted
+++ resolved
@@ -6,33 +6,23 @@
 
   require('modules')
     .get('kibana')
-<<<<<<< HEAD
-    .filter('shortDots', function (config, $rootScope) {
-      var filter;
-
-      function updateFilter() {
-        filter = config.get('shortDots:enable') ? _.shortenDottedString : _.identity;
-      }
-
-      updateFilter();
-      $rootScope.$on('change:config.shortDots:enable', updateFilter);
-      $rootScope.$on('init:config', updateFilter);
-
-      return function (str) {
-        return filter(str);
-      };
-=======
     .filter('shortDots', function (Private) {
       return Private(shortDotsFilterProvider);
->>>>>>> 424309cd
     });
 
-  function shortDotsFilterProvider(config) {
+  function shortDotsFilterProvider(config, $rootScope) {
+    var filter;
+
+    function updateFilter() {
+      filter = config.get('shortDots:enable') ? _.shortenDottedString : _.identity;
+    }
+
+    updateFilter();
+    $rootScope.$on('change:config.shortDots:enable', updateFilter);
+    $rootScope.$on('init:config', updateFilter);
+
     return function (str) {
-      if (!_.isString(str) || config.get('shortDots:enable') !== true) {
-        return str;
-      }
-      return str.replace(/(.+?\.)/g, function (v) { return v[0] + '.'; });
+      return filter(str);
     };
   }
 
