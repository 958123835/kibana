define(function (require) {
  var _ = require('lodash');
  var angular = require('angular');
  var saveAs = require('file_saver');
  var registry = require('plugins/settings/saved_object_registry');
  var objectIndexHTML = require('text!plugins/settings/sections/objects/_objects.html');

  require('directives/file_upload');

  require('routes')
  .when('/settings/objects', {
    template: objectIndexHTML
  });

  require('modules').get('apps/settings')
  .directive('kbnSettingsObjects', function (config, Notifier, Private, kbnUrl, $route) {
    return {
      restrict: 'E',
      controller: function ($scope, $injector, $q, AppState) {
        var notify = new Notifier({ location: 'Saved Objects' });

        var $state = $scope.state = new AppState();
        $scope.currentTab = null;
        $scope.selectedItems = [];

        var getData = function (filter) {
          var services = registry.all().map(function (obj) {
            var service = $injector.get(obj.service);
            return service.find(filter).then(function (data) {
<<<<<<< HEAD
              return { service: service, serviceName: obj.service, title: obj.title, type: service.type, data: data.hits };
=======
              return { service: obj.service, title: obj.title, data: data.hits, total: data.total };
>>>>>>> 501d7a96
            });
          });

          $q.all(services).then(function (data) {
            $scope.services = _.sortBy(data, 'title');
            $scope.changeTab($state.tab ? {title: $state.tab} : $scope.services[0]);
          });
        };

        $scope.toggleAll = function () {
          if ($scope.selectedItems.length === $scope.currentTab.data.length) {
            $scope.selectedItems.length = 0;
          } else {
            $scope.selectedItems = [].concat($scope.currentTab.data);
          }
        };

        $scope.toggleItem = function (item) {
          var i = $scope.selectedItems.indexOf(item);
          if (i >= 0) {
            $scope.selectedItems.splice(i, 1);
          } else {
            $scope.selectedItems.push(item);
          }
        };

        $scope.open = function (item) {
          kbnUrl.change(item.url.substr(1));
        };

        $scope.edit = function (service, item) {
          var params = {
            service: service.serviceName,
            id: item.id
          };

          kbnUrl.change('/settings/objects/{{ service }}/{{ id }}', params);
        };

        $scope.bulkDelete = function () {
          $scope.currentTab.service.delete(_.pluck($scope.selectedItems, 'id')).then(function (resp) {
            $scope.currentTab.data = _.difference($scope.currentTab.data, $scope.selectedItems);
            $scope.selectedItems.length = 0;
          });
        };

        $scope.bulkExport = function () {
          var promises = $scope.selectedItems.map(getExportedItems($scope.currentTab.service));
          $q.all(promises).then(saveToFile);
        };

        $scope.exportAll = function () {
          var promises = $scope.services.reduce(function (promises, service) {
            return promises.concat(service.data.map(getExportedItems(service.service)));
          }, []);

          $q.all(promises).then(saveToFile);
        };

        function getExportedItems(service) {
          return function (item) {
            return service.get(item.id).then(function (obj) {
              return obj.export();
            });
          };
        }

        function saveToFile(results) {
          var blob = new Blob([angular.toJson(results, true)], {type: 'application/json'});
          saveAs(blob, 'export.json');
        }

        $scope.importAll = function (result) {
          var results;
          try {
            results = JSON.parse(result);
          } catch (e) {
            return importError();
          }

          var promises = results.map(function (result) {
            var service = _.find($scope.services, {type: result._type});
            if (service == null) return importError();

            return service.service.get().then(function (obj) {
              return obj.import(result);
            });
          });

          $q.all(promises).then(function () {
            $route.reload();
          });
        };

        function importError() {
          notify.error('The file could not be processed.');
        }

        $scope.changeTab = function (obj) {
          $scope.currentTab = _.find($scope.services, {title: obj.title});
          $scope.selectedItems.length = 0;
          $state.tab = obj.title;
          $state.save();
        };

        $scope.$watch('advancedFilter', function (filter) {
          getData(filter);
        });
      }
    };
  });
});<|MERGE_RESOLUTION|>--- conflicted
+++ resolved
@@ -27,11 +27,14 @@
           var services = registry.all().map(function (obj) {
             var service = $injector.get(obj.service);
             return service.find(filter).then(function (data) {
-<<<<<<< HEAD
-              return { service: service, serviceName: obj.service, title: obj.title, type: service.type, data: data.hits };
-=======
-              return { service: obj.service, title: obj.title, data: data.hits, total: data.total };
->>>>>>> 501d7a96
+              return {
+                service: service,
+                serviceName: obj.service,
+                title: obj.title,
+                type: service.type,
+                data: data.hits,
+                total: data.total
+              };
             });
           });
 
