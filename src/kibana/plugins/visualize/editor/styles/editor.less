.vis-editor {
  .flex-parent();

  @vis-editor-sidebar-basis: (100/12) * 2%; // two of twelve columns
  @vis-editor-sidebar-min-width: 350px;
  @vis-editor-nesting-width: 8px;
  @vis-editor-agg-editor-spacing: 5px;

  navbar {
    .bitty-modal-container {
      position: relative;

      .bitty-modal {
        position: absolute;
        cursor: pointer;
        top: 0px;
        left: 0px;
        right: 0px;
        bottom: 0px;
        z-index: 10;
        background: fadeout(@navbar-default-bg, 10%);
        color: white;
        text-align: center;
        padding-top: 6px;
        .user-select(none);
      }

      a {
        color: white;
      }
    }
  }

  &-content {
    .flex-parent();

    // overrides for tablet and desktop
    @media (min-width: @screen-md-min) {
      .flex-direction(row);
    }
  }

  &-sidebar {
    .flex-parent(0, 0, auto);

    overflow: auto;

    // overrided for tablet and desktop
    @media (min-width: @screen-md-min) {
      .flex-basis(@vis-editor-sidebar-basis);
      min-width: @vis-editor-sidebar-min-width;
      max-width: @vis-editor-sidebar-min-width;
      margin-bottom: (@input-height-base * 2) - 3;
    }

    &-buttons {
      // overrides for tablet and desktop
      @media (min-width: @screen-md-min) {
        position: absolute;
        bottom: 0;
        min-width: @vis-editor-sidebar-min-width;
      }
    }

    .sidebar-item {
      border-top: 0 !important;
    }

    .sidebar-container {
      .flex(1, 0, auto);
      background-color: @body-bg;
      border-right-color: @sidebar-bg;
    }

    .sidebar-item-title {
      background: @sidebar-bg;
    }

    .sidebar-item-title:hover {
      color: @sidebar-header-color !important;
      background-color: @sidebar-bg !important;
    }
  }

  .visualization-options {
    padding: @vis-editor-agg-editor-spacing;
<<<<<<< HEAD
    padding-left: @vis-editor-agg-editor-spacing * 4;
=======

    .form-group {
      margin-bottom: 5px;
    }
>>>>>>> 9332dfe9
  }

  nesting-indicator {
    .display(flex);
    .flex(0 0 auto);

    > span {
      width: @vis-editor-nesting-width;
      background-color: @brand-success;
    }
  }

  &-agg {
    .flex-parent();

    padding: @vis-editor-agg-editor-spacing;
    border-bottom: 1px solid @sidebar-bg;

    // wraps the .vis-editor-agg and nesting-indicator ^^
    &-wrapper {
      .display(flex);
    }

    &-group {
      .flex-parent();
      color: @text-color;
    }

    &-header {
      .display(flex);
      .align-items(center);
      .flex(1);

      &-toggle {
        .flex(0, 0, auto);
        margin-right: @vis-editor-agg-editor-spacing;
      }

      &-subagg-icon {
        .flex(0, 1, auto);
        padding-right: @padding-base-vertical;
      }

      &-title {
        .flex(1, 1, auto);
        .ellipsis();
        font-weight: bold;
      }

      &-description {
        font-weight: normal;
        padding-right: @vis-editor-agg-editor-spacing;

        &.danger {
          .text-danger();
          font-weight: bold;
        }
      }

      &-controls {
        .flex(0, 0, auto);
      }
    }

    &-error {
      margin: @vis-editor-agg-editor-spacing 0;
      padding: @vis-editor-agg-editor-spacing;
      text-align: center;
      background: @btn-danger-bg;
      color: @btn-danger-color;
    }

    &-editor {
      margin-top: @vis-editor-agg-editor-spacing;

      &-ranges {
        td {
          padding: 0 @vis-editor-agg-editor-spacing @vis-editor-agg-editor-spacing 0;
          &:last-child {
            padding-right: 0;
          }
        }
      }

      .regex .flags {
        .docs {
          text-align: right;
        }

        a {
          color: @link-color;
        }
      }
    }

    &-form-row {
      .display(flex);

      > * {
        .flex(1, 1, auto);
        margin-right: @vis-editor-agg-editor-spacing;

        &:last-child {
          margin-right: 0px;
        }
      }

      > .btn {
        .align-self(center);
      }
    }

    &-form-value {
      .align-self(center);
      margin: 0 0 0 @vis-editor-agg-editor-spacing;
      font-size: 1.2em;
    }

    &-wide-btn {
      .border-radius(0);
    }

    &-add-form {
      margin: @vis-editor-agg-editor-spacing * 3;
      padding: @vis-editor-agg-editor-spacing;
      > button {
        display: block;
        text-align: left;
        width: 100%;
        margin: 0 0 5px 0;
      }
    }
  }

  &-canvas {
    .flex(1, 0, @screen-md-min - @vis-editor-sidebar-basis);
    .display(flex);
    .flex-direction(column);
    overflow: auto;

    // overrided for tablet and desktop
    @media (min-width: @screen-md-min) {
      .flex-shrink(1);
      .flex-basis(100%);
    }

    &-title {
      text-align: center;
      margin: 10px 0 0;
    }

    visualize {
      .flex-parent();
      .flex(1, 0, auto);
    }

    .visualize-chart {
      .flex(1, 0, 100%);
      position: relative;
    }
  }
}


form.vis-share {
  div.form-control {
    height: inherit;
  }
}<|MERGE_RESOLUTION|>--- conflicted
+++ resolved
@@ -84,14 +84,10 @@
 
   .visualization-options {
     padding: @vis-editor-agg-editor-spacing;
-<<<<<<< HEAD
-    padding-left: @vis-editor-agg-editor-spacing * 4;
-=======
 
     .form-group {
       margin-bottom: 5px;
     }
->>>>>>> 9332dfe9
   }
 
   nesting-indicator {
