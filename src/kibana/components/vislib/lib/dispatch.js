--- conflicted
+++ resolved
@@ -16,25 +16,8 @@
       }
 
       this.handler = handler;
-<<<<<<< HEAD
-      this.chartData = chartData;
-      
-      if (type === 'tile_map') {
-        this.color = null;
-      } else if (type === 'pie') {
-        this.color = handler.data.getPieColorFunc();
-      } else {
-        this.color = handler.data.getColorFunc();
-      }
-      
-      this._attr = _.defaults(handler._attr || {}, {
-        yValue: function (d) { return d.y; },
-        dispatch: d3.dispatch('brush', 'click', 'hover', 'mouseenter', 'mouseleave', 'mouseover', 'mouseout')
-      });
-=======
       this.dispatch = d3.dispatch('brush', 'click', 'hover', 'mouseup',
         'mousedown', 'mouseover');
->>>>>>> 51e9429e
     }
 
     /**
